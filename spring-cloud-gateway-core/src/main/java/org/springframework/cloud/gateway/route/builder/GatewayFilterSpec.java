--- conflicted
+++ resolved
@@ -39,12 +39,9 @@
 import org.springframework.cloud.gateway.filter.factory.AddRequestHeaderGatewayFilterFactory;
 import org.springframework.cloud.gateway.filter.factory.AddRequestParameterGatewayFilterFactory;
 import org.springframework.cloud.gateway.filter.factory.AddResponseHeaderGatewayFilterFactory;
-<<<<<<< HEAD
-import org.springframework.cloud.gateway.filter.factory.FallbackHeadersGatewayFilterFactory;
-=======
 import org.springframework.cloud.gateway.filter.factory.DedupeResponseHeaderGatewayFilterFactory;
 import org.springframework.cloud.gateway.filter.factory.DedupeResponseHeaderGatewayFilterFactory.Strategy;
->>>>>>> 3168821a
+import org.springframework.cloud.gateway.filter.factory.FallbackHeadersGatewayFilterFactory;
 import org.springframework.cloud.gateway.filter.factory.HystrixGatewayFilterFactory;
 import org.springframework.cloud.gateway.filter.factory.PrefixPathGatewayFilterFactory;
 import org.springframework.cloud.gateway.filter.factory.PreserveHostHeaderGatewayFilterFactory;
@@ -183,29 +180,22 @@
 	}
 
 	/**
-<<<<<<< HEAD
+	 * A filter that removes duplication on a response header before it is returned to the client by the Gateway.
+	 * @param headerName the header name(s), space separated
+	 * @param strategy RETAIN_FIRST, RETAIN_LAST, or RETAIN_UNIQUE
+	 * @return a {@link GatewayFilterSpec} that can be used to apply additional filters
+	 */
+	public GatewayFilterSpec dedupeResponseHeader(String headerName, String strategy) {
+		return filter(getBean(DedupeResponseHeaderGatewayFilterFactory.class)
+				.apply(c -> c.setStrategy(Strategy.valueOf(strategy)).setName(headerName)));
+	}
+
+	/**
 	 * Wraps the route in a Hystrix command. Depends on @{code
 	 * org.springframework.cloud::spring-cloud-starter-netflix-hystrix} being on the
 	 * classpath, {@see http://cloud.spring.io/spring-cloud-netflix/}
 	 * @param configConsumer a {@link Consumer} which provides configuration for the
 	 * Hystrix command
-=======
-	 * A filter that removes duplication on a response header before it is returned to the client by the Gateway.
-	 * @param headerName the header name(s), space separated
-	 * @param strategy RETAIN_FIRST, RETAIN_LAST, or RETAIN_UNIQUE
-	 * @return a {@link GatewayFilterSpec} that can be used to apply additional filters
-	 */
-	public GatewayFilterSpec dedupeResponseHeader(String headerName, String strategy) {
-		return filter(getBean(DedupeResponseHeaderGatewayFilterFactory.class)
-				.apply(c -> c.setStrategy(Strategy.valueOf(strategy)).setName(headerName)));
-	}
-
-	/**
-	 * Wraps the route in a Hystrix command.
-	 * Depends on @{code org.springframework.cloud::spring-cloud-starter-netflix-hystrix} being on the classpath,
-	 * {@see http://cloud.spring.io/spring-cloud-netflix/}
-	 * @param configConsumer a {@link Consumer} which provides configuration for the Hystrix command
->>>>>>> 3168821a
 	 * @return a {@link GatewayFilterSpec} that can be used to apply additional filters
 	 */
 	public GatewayFilterSpec hystrix(
